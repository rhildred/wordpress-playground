--- conflicted
+++ resolved
@@ -20,18 +20,12 @@
 	downloadWordPress,
 } from './download';
 import { portFinder } from './port-finder';
-<<<<<<< HEAD
 import {
 	activatePlugin,
 	activateTheme,
-	cp,
-	defineSiteUrl,
-	defineWpConfigConsts,
+	defineVirtualWpConfigConsts,
 	login,
 } from '@wp-playground/blueprints';
-=======
-import { defineVirtualWpConfigConsts, login } from '@wp-playground/blueprints';
->>>>>>> 39dcefe6
 import {
 	isPluginDirectory,
 	isThemeDirectory,
