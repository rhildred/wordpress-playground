import fs from 'fs-extra';
import { NodePHP } from '@php-wasm/node';
import path from 'path';
import {
	SQLITE_FILENAME,
	SQLITE_PATH,
	WORDPRESS_VERSIONS_PATH,
	WP_NOW_PATH,
} from './constants';
import {
	downloadMuPlugins,
	downloadSqliteIntegrationPlugin,
	downloadWordPress,
} from './download';
<<<<<<< HEAD
import { portFinder } from './port-finder';
import {
	activatePlugin,
	activateTheme,
	defineVirtualWpConfigConsts,
	login,
} from '@wp-playground/blueprints';
=======
import { WPNowOptions, WPNowMode } from './config';
import { defineVirtualWpConfigConsts, login } from '@wp-playground/blueprints';
>>>>>>> a2e10657
import {
	isPluginDirectory,
	isThemeDirectory,
	isWpContentDirectory,
	isWordPressDirectory,
	isWordPressDevelopDirectory,
	getPluginFile,
} from './wp-playground-wordpress';
import { output } from './output';

function seemsLikeAPHPFile(path) {
	return path.endsWith('.php') || path.includes('.php/');
}

export default async function startWPNow(
	options: Partial<WPNowOptions> = {}
): Promise<{ php: NodePHP; options: WPNowOptions }> {
	const { documentRoot } = options;
	const php = await NodePHP.load(options.phpVersion, {
		requestHandler: {
			documentRoot,
			absoluteUrl: options.absoluteUrl,
			isStaticFilePath: (path) => {
				try {
					const fullPath = options.documentRoot + path;
					return (
						php.fileExists(fullPath) &&
						!php.isDir(fullPath) &&
						!seemsLikeAPHPFile(fullPath)
					);
				} catch (e) {
					output?.error(e);
					return false;
				}
			},
		},
	});
	php.mkdirTree(documentRoot);
	php.chdir(documentRoot);
	php.writeFile(`${documentRoot}/index.php`, `<?php echo 'Hello wp-now!';`);

	output?.log(`directory: ${options.projectPath}`);
	output?.log(`mode: ${options.mode}`);
	output?.log(`php: ${options.phpVersion}`);
	output?.log(`wp: ${options.wordPressVersion}`);
	if (options.mode === WPNowMode.INDEX) {
		await runIndexMode(php, options);
		return { php, options };
	}
	await downloadWordPress(options.wordPressVersion);
	await downloadSqliteIntegrationPlugin();
	await downloadMuPlugins();
	const isFirstTimeProject = !fs.existsSync(options.wpContentPath);
	switch (options.mode) {
		case WPNowMode.WP_CONTENT:
			await runWpContentMode(php, options);
			break;
		case WPNowMode.WORDPRESS_DEVELOP:
			await runWordPressDevelopMode(php, options);
			break;
		case WPNowMode.WORDPRESS:
			await runWordPressMode(php, options);
			break;
		case WPNowMode.PLUGIN:
			await runPluginOrThemeMode(php, options);
			break;
		case WPNowMode.THEME:
			await runPluginOrThemeMode(php, options);
			break;
	}
	await installationStep2(php);
	await login(php, {
		username: 'admin',
		password: 'password',
	});

	if (
		isFirstTimeProject &&
		[WPNowMode.PLUGIN, WPNowMode.THEME].includes(options.mode)
	) {
		await activatePluginOrTheme(php, options);
	}

	return {
		php,
		options,
	};
}

async function runIndexMode(
	php: NodePHP,
	{ documentRoot, projectPath }: WPNowOptions
) {
	php.mount(projectPath, documentRoot);
}

async function runWpContentMode(
	php: NodePHP,
	{
		documentRoot,
		wordPressVersion,
		wpContentPath,
		projectPath,
		absoluteUrl,
	}: WPNowOptions
) {
	const wordPressPath = path.join(WORDPRESS_VERSIONS_PATH, wordPressVersion);
	php.mount(wordPressPath, documentRoot);
	await initWordPress(php, wordPressVersion, documentRoot, absoluteUrl);
	fs.ensureDirSync(wpContentPath);

	php.mount(projectPath, `${documentRoot}/wp-content`);

	mountSqlitePlugin(php, documentRoot);
	mountSqliteDatabaseDirectory(php, documentRoot, wpContentPath);
	mountMuPlugins(php, documentRoot);
}

async function runWordPressDevelopMode(
	php: NodePHP,
	{ documentRoot, projectPath, absoluteUrl }: WPNowOptions
) {
	await runWordPressMode(php, {
		documentRoot,
		projectPath: projectPath + '/build',
		absoluteUrl,
	});
}

async function runWordPressMode(
	php: NodePHP,
	{ documentRoot, wpContentPath, projectPath, absoluteUrl }: WPNowOptions
) {
	php.mount(projectPath, documentRoot);

	const { initializeDefaultDatabase } = await initWordPress(
		php,
		'user-provided',
		documentRoot,
		absoluteUrl
	);

	if (
		initializeDefaultDatabase ||
		fs.existsSync(path.join(wpContentPath, 'database'))
	) {
		mountSqlitePlugin(php, documentRoot);
		mountSqliteDatabaseDirectory(php, documentRoot, wpContentPath);
	}

	mountMuPlugins(php, documentRoot);
}

async function runPluginOrThemeMode(
	php: NodePHP,
	{
		wordPressVersion,
		documentRoot,
		projectPath,
		wpContentPath,
		absoluteUrl,
		mode,
	}: WPNowOptions
) {
	const wordPressPath = path.join(WORDPRESS_VERSIONS_PATH, wordPressVersion);
	php.mount(wordPressPath, documentRoot);
	await initWordPress(php, wordPressVersion, documentRoot, absoluteUrl);

	fs.ensureDirSync(wpContentPath);
	fs.copySync(
		path.join(WORDPRESS_VERSIONS_PATH, wordPressVersion, 'wp-content'),
		wpContentPath
	);
	php.mount(wpContentPath, `${documentRoot}/wp-content`);

	const pluginName = path.basename(projectPath);
	const directoryName = mode === WPNowMode.PLUGIN ? 'plugins' : 'themes';
	php.mount(
		projectPath,
		`${documentRoot}/wp-content/${directoryName}/${pluginName}`
	);
	mountSqlitePlugin(php, documentRoot);
	mountMuPlugins(php, documentRoot);
}

/**
 * Initialize WordPress
 *
 * Initializes WordPress by copying sample config file to wp-config.php if it doesn't exist,
 * and sets up additional constants for PHP.
 *
 * It also returns information about whether the default database should be initialized.
 *
 * @param php
 * @param wordPressVersion
 * @param vfsDocumentRoot
 * @param siteUrl
 */
async function initWordPress(
	php: NodePHP,
	wordPressVersion: string,
	vfsDocumentRoot: string,
	siteUrl: string
) {
	let initializeDefaultDatabase = false;
	if (!php.fileExists(`${vfsDocumentRoot}/wp-config.php`)) {
		php.writeFile(
			`${vfsDocumentRoot}/wp-config.php`,
			php.readFileAsText(`${vfsDocumentRoot}/wp-config-sample.php`)
		);
		initializeDefaultDatabase = true;
	}

	const wpConfigConsts = {
		WP_HOME: siteUrl,
		WP_SITEURL: siteUrl,
	};
	if (wordPressVersion !== 'user-defined') {
		wpConfigConsts['WP_AUTO_UPDATE_CORE'] = wordPressVersion === 'latest';
	}
	const configFile = await defineVirtualWpConfigConsts(php, {
		consts: wpConfigConsts,
	});
	php.setPhpIniEntry('auto_prepend_file', configFile);

	return { initializeDefaultDatabase };
}

async function activatePluginOrTheme(
	php: NodePHP,
	{ projectPath, mode }: WPNowOptions
) {
	if (mode === WPNowMode.PLUGIN) {
		const pluginFile = getPluginFile(projectPath);
		await activatePlugin(php, { pluginPath: pluginFile });
	} else if (mode === WPNowMode.THEME) {
		const themeFolderName = path.basename(projectPath);
		await activateTheme(php, { themeFolderName });
	}
}

function mountMuPlugins(php: NodePHP, vfsDocumentRoot: string) {
	php.mount(
		path.join(WP_NOW_PATH, 'mu-plugins'),
		path.join(vfsDocumentRoot, 'wp-content', 'mu-plugins')
	);
}

function mountSqlitePlugin(php: NodePHP, vfsDocumentRoot: string) {
	const sqlitePluginPath = `${vfsDocumentRoot}/wp-content/plugins/${SQLITE_FILENAME}`;
	if (php.listFiles(sqlitePluginPath).length === 0) {
		php.mount(SQLITE_PATH, sqlitePluginPath);
		php.mount(
			path.join(SQLITE_PATH, 'db.copy'),
			`${vfsDocumentRoot}/wp-content/db.php`
		);
	}
}

/**
 * Create SQLite database directory in hidden utility directory and mount it to the document root
 *
 * @param php
 * @param vfsDocumentRoot
 * @param wpContentPath
 */
function mountSqliteDatabaseDirectory(
	php: NodePHP,
	vfsDocumentRoot: string,
	wpContentPath: string
) {
	fs.ensureDirSync(path.join(wpContentPath, 'database'));
	php.mount(
		path.join(wpContentPath, 'database'),
		path.join(vfsDocumentRoot, 'wp-content', 'database')
	);
}

export function inferMode(
	projectPath: string
): Exclude<WPNowMode, WPNowMode.AUTO> {
	if (isWordPressDevelopDirectory(projectPath)) {
		return WPNowMode.WORDPRESS_DEVELOP;
	} else if (isWordPressDirectory(projectPath)) {
		return WPNowMode.WORDPRESS;
	} else if (isWpContentDirectory(projectPath)) {
		return WPNowMode.WP_CONTENT;
	} else if (isPluginDirectory(projectPath)) {
		return WPNowMode.PLUGIN;
	} else if (isThemeDirectory(projectPath)) {
		return WPNowMode.THEME;
	}
	return WPNowMode.INDEX;
}

async function installationStep2(php: NodePHP) {
	return php.request({
		url: '/wp-admin/install.php?step=2',
		method: 'POST',
		formData: {
			language: 'en',
			prefix: 'wp_',
			weblog_title: 'My WordPress Website',
			user_name: 'admin',
			admin_password: 'password',
			admin_password2: 'password',
			Submit: 'Install WordPress',
			pw_weak: '1',
			admin_email: 'admin@localhost.com',
		},
	});
}<|MERGE_RESOLUTION|>--- conflicted
+++ resolved
@@ -12,18 +12,13 @@
 	downloadSqliteIntegrationPlugin,
 	downloadWordPress,
 } from './download';
-<<<<<<< HEAD
-import { portFinder } from './port-finder';
 import {
 	activatePlugin,
 	activateTheme,
 	defineVirtualWpConfigConsts,
 	login,
 } from '@wp-playground/blueprints';
-=======
 import { WPNowOptions, WPNowMode } from './config';
-import { defineVirtualWpConfigConsts, login } from '@wp-playground/blueprints';
->>>>>>> a2e10657
 import {
 	isPluginDirectory,
 	isThemeDirectory,
